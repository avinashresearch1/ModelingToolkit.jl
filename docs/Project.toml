--- conflicted
+++ resolved
@@ -29,11 +29,8 @@
 OptimizationOptimJL = "0.1"
 OrdinaryDiffEq = "6.31"
 Plots = "1.36"
-<<<<<<< HEAD
 StochasticDiffEq = "6"
-=======
 StructuralIdentifiability = "0.4"
->>>>>>> 0c202e65
 SymbolicUtils = "0.19"
 Symbolics = "4.13"
 Unitful = "1.12"