"""
```julia
calculate_tgrad(sys::AbstractTimeDependentSystem)
```

Calculate the time gradient of a system.

Returns a vector of [`Num`](@ref) instances. The result from the first
call will be cached in the system object.
"""
function calculate_tgrad end

"""
```julia
calculate_gradient(sys::AbstractSystem)
```

Calculate the gradient of a scalar system.

Returns a vector of [`Num`](@ref) instances. The result from the first
call will be cached in the system object.
"""
function calculate_gradient end

"""
```julia
calculate_jacobian(sys::AbstractSystem)
```

Calculate the jacobian matrix of a system.

Returns a matrix of [`Num`](@ref) instances. The result from the first
call will be cached in the system object.
"""
function calculate_jacobian end

"""
```julia
calculate_control_jacobian(sys::AbstractSystem)
```

Calculate the jacobian matrix of a system with respect to the system's controls.

Returns a matrix of [`Num`](@ref) instances. The result from the first
call will be cached in the system object.
"""
function calculate_control_jacobian end

"""
```julia
calculate_factorized_W(sys::AbstractSystem)
```

Calculate the factorized W-matrix of a system.

Returns a matrix of [`Num`](@ref) instances. The result from the first
call will be cached in the system object.
"""
function calculate_factorized_W end

"""
```julia
calculate_hessian(sys::AbstractSystem)
```

Calculate the hessian matrix of a scalar system.

Returns a matrix of [`Num`](@ref) instances. The result from the first
call will be cached in the system object.
"""
function calculate_hessian end

"""
```julia
generate_tgrad(sys::AbstractTimeDependentSystem, dvs = states(sys), ps = parameters(sys), expression = Val{true}; kwargs...)
```

Generates a function for the time gradient of a system. Extra arguments control
the arguments to the internal [`build_function`](@ref) call.
"""
function generate_tgrad end

"""
```julia
generate_gradient(sys::AbstractSystem, dvs = states(sys), ps = parameters(sys), expression = Val{true}; kwargs...)
```

Generates a function for the gradient of a system. Extra arguments control
the arguments to the internal [`build_function`](@ref) call.
"""
function generate_gradient end

"""
```julia
generate_jacobian(sys::AbstractSystem, dvs = states(sys), ps = parameters(sys), expression = Val{true}; sparse = false, kwargs...)
```

Generates a function for the jacobian matrix matrix of a system. Extra arguments control
the arguments to the internal [`build_function`](@ref) call.
"""
function generate_jacobian end

"""
```julia
generate_factorized_W(sys::AbstractSystem, dvs = states(sys), ps = parameters(sys), expression = Val{true}; sparse = false, kwargs...)
```

Generates a function for the factorized W-matrix matrix of a system. Extra arguments control
the arguments to the internal [`build_function`](@ref) call.
"""
function generate_factorized_W end

"""
```julia
generate_hessian(sys::AbstractSystem, dvs = states(sys), ps = parameters(sys), expression = Val{true}; sparse = false, kwargs...)
```

Generates a function for the hessian matrix matrix of a system. Extra arguments control
the arguments to the internal [`build_function`](@ref) call.
"""
function generate_hessian end

"""
```julia
generate_function(sys::AbstractSystem, dvs = states(sys), ps = parameters(sys), expression = Val{true}; kwargs...)
```

Generate a function to evaluate the system's equations.
"""
function generate_function end

mutable struct Substitutions
    subs::Vector{Equation}
    deps::Vector{Vector{Int}}
    subed_eqs::Union{Nothing, Vector{Equation}}
end
Substitutions(subs, deps) = Substitutions(subs, deps, nothing)

Base.nameof(sys::AbstractSystem) = getfield(sys, :name)

#Deprecated
function independent_variable(sys::AbstractSystem)
    Base.depwarn("`independent_variable` is deprecated. Use `get_iv` or `independent_variables` instead.",
                 :independent_variable)
    isdefined(sys, :iv) ? getfield(sys, :iv) : nothing
end

#Treat the result as a vector of symbols always
function independent_variables(sys::AbstractSystem)
    systype = typeof(sys)
    @warn "Please declare ($systype) as a subtype of `AbstractTimeDependentSystem`, `AbstractTimeIndependentSystem` or `AbstractMultivariateSystem`."
    if isdefined(sys, :iv)
        return [getfield(sys, :iv)]
    elseif isdefined(sys, :ivs)
        return getfield(sys, :ivs)
    else
        return []
    end
end

independent_variables(sys::AbstractTimeDependentSystem) = [getfield(sys, :iv)]
independent_variables(sys::AbstractTimeIndependentSystem) = []
independent_variables(sys::AbstractMultivariateSystem) = getfield(sys, :ivs)

for prop in [:eqs
             :noiseeqs
             :iv
             :states
             :ps
             :var_to_name
             :ctrls
             :defaults
             :observed
             :tgrad
             :jac
             :ctrl_jac
             :Wfact
             :Wfact_t
             :systems
             :structure
             :op
             :equality_constraints
             :inequality_constraints
             :controls
             :loss
             :bcs
             :domain
             :ivs
             :dvs
             :connector_type
             :connections
             :preface
             :torn_matching
             :tearing_state
             :substitutions]
    fname1 = Symbol(:get_, prop)
    fname2 = Symbol(:has_, prop)
    @eval begin
        $fname1(sys::AbstractSystem) = getfield(sys, $(QuoteNode(prop)))
        $fname2(sys::AbstractSystem) = isdefined(sys, $(QuoteNode(prop)))
    end
end

const EMPTY_TGRAD = Vector{Num}(undef, 0)
const EMPTY_JAC = Matrix{Num}(undef, 0, 0)
function invalidate_cache!(sys::AbstractSystem)
    if has_tgrad(sys)
        get_tgrad(sys)[] = EMPTY_TGRAD
    end
    if has_jac(sys)
        get_jac(sys)[] = EMPTY_JAC
    end
    if has_ctrl_jac(sys)
        get_ctrl_jac(sys)[] = EMPTY_JAC
    end
    if has_Wfact(sys)
        get_Wfact(sys)[] = EMPTY_JAC
    end
    if has_Wfact_t(sys)
        get_Wfact_t(sys)[] = EMPTY_JAC
    end
    return sys
end

function Setfield.get(obj::AbstractSystem, ::Setfield.PropertyLens{field}) where {field}
    getfield(obj, field)
end
@generated function ConstructionBase.setproperties(obj::AbstractSystem, patch::NamedTuple)
    if issubset(fieldnames(patch), fieldnames(obj))
        args = map(fieldnames(obj)) do fn
            if fn in fieldnames(patch)
                :(patch.$fn)
            else
                :(getfield(obj, $(Meta.quot(fn))))
            end
        end
        kwarg = :($(Expr(:kw, :checks, false))) # Inputs should already be checked
        return Expr(:block,
                    Expr(:meta, :inline),
                    Expr(:call, :(constructorof($obj)), args..., kwarg))
    else
        error("This should never happen. Trying to set $(typeof(obj)) with $patch.")
    end
end

rename(x::AbstractSystem, name) = @set x.name = name

function Base.propertynames(sys::AbstractSystem; private = false)
    if private
        return fieldnames(typeof(sys))
    else
        names = Symbol[]
        for s in get_systems(sys)
            push!(names, getname(s))
        end
        has_states(sys) && for s in get_states(sys)
            push!(names, getname(s))
        end
        has_ps(sys) && for s in get_ps(sys)
            push!(names, getname(s))
        end
        has_observed(sys) && for s in get_observed(sys)
            push!(names, getname(s.lhs))
        end
        return names
    end
end

function Base.getproperty(sys::AbstractSystem, name::Symbol; namespace = true)
    wrap(getvar(sys, name; namespace = namespace))
end
function getvar(sys::AbstractSystem, name::Symbol; namespace = false)
    systems = get_systems(sys)
    if isdefined(sys, name)
        Base.depwarn("`sys.name` like `sys.$name` is deprecated. Use getters like `get_$name` instead.",
                     "sys.$name")
        return getfield(sys, name)
    elseif !isempty(systems)
        i = findfirst(x -> nameof(x) == name, systems)
        if i !== nothing
            return namespace ? renamespace(sys, systems[i]) : systems[i]
        end
    end

    if has_var_to_name(sys)
        avs = get_var_to_name(sys)
        v = get(avs, name, nothing)
        v === nothing || return namespace ? renamespace(sys, v) : v
    else
        sts = get_states(sys)
        i = findfirst(x -> getname(x) == name, sts)
        if i !== nothing
            return namespace ? renamespace(sys, sts[i]) : sts[i]
        end

        if has_ps(sys)
            ps = get_ps(sys)
            i = findfirst(x -> getname(x) == name, ps)
            if i !== nothing
                return namespace ? renamespace(sys, ps[i]) : ps[i]
            end
        end
    end

    sts = get_states(sys)
    i = findfirst(x -> getname(x) == name, sts)

    if has_observed(sys)
        obs = get_observed(sys)
        i = findfirst(x -> getname(x.lhs) == name, obs)
        if i !== nothing
            return namespace ? renamespace(sys, obs[i]) : obs[i]
        end
    end

    throw(ArgumentError("System $(nameof(sys)): variable $name does not exist"))
end

function Base.setproperty!(sys::AbstractSystem, prop::Symbol, val)
    # We use this weird syntax because `parameters` and `states` calls are
    # potentially expensive.
    if (params = parameters(sys);
        idx = findfirst(s -> getname(s) == prop, params);
        idx !== nothing)
        get_defaults(sys)[params[idx]] = value(val)
    elseif (sts = states(sys);
            idx = findfirst(s -> getname(s) == prop, sts);
            idx !== nothing)
        get_defaults(sys)[sts[idx]] = value(val)
    else
        setfield!(sys, prop, val)
    end
end

abstract type SymScope end

struct LocalScope <: SymScope end
LocalScope(sym::Union{Num, Symbolic}) = setmetadata(sym, SymScope, LocalScope())

struct ParentScope <: SymScope
    parent::SymScope
end
function ParentScope(sym::Union{Num, Symbolic})
    setmetadata(sym, SymScope, ParentScope(getmetadata(value(sym), SymScope, LocalScope())))
end

struct GlobalScope <: SymScope end
GlobalScope(sym::Union{Num, Symbolic}) = setmetadata(sym, SymScope, GlobalScope())

renamespace(sys, eq::Equation) = namespace_equation(eq, sys)

renamespace(names::AbstractVector, x) = foldr(renamespace, names, init = x)
function renamespace(sys, x)
    sys === nothing && return x
    x = unwrap(x)
    if x isa Symbolic
        if isdifferential(x)
            return similarterm(x, operation(x), Any[renamespace(sys, only(arguments(x)))])
        end
        let scope = getmetadata(x, SymScope, LocalScope())
            if scope isa LocalScope
                rename(x, renamespace(getname(sys), getname(x)))
            elseif scope isa ParentScope
                setmetadata(x, SymScope, scope.parent)
            else # GlobalScope
                x
            end
        end
    elseif x isa AbstractSystem
        rename(x, renamespace(sys, nameof(x)))
    else
        Symbol(getname(sys), :₊, x)
    end
end

namespace_variables(sys::AbstractSystem) = states(sys, states(sys))
namespace_parameters(sys::AbstractSystem) = parameters(sys, parameters(sys))
namespace_controls(sys::AbstractSystem) = controls(sys, controls(sys))

function namespace_defaults(sys)
    defs = defaults(sys)
    Dict((isparameter(k) ? parameters(sys, k) : states(sys, k)) => namespace_expr(defs[k],
                                                                                  sys)
         for k in keys(defs))
end

function namespace_equations(sys::AbstractSystem)
    eqs = equations(sys)
    isempty(eqs) && return Equation[]
    map(eq -> namespace_equation(eq, sys), eqs)
end

function namespace_equation(eq::Equation, sys, n = nameof(sys))
    _lhs = namespace_expr(eq.lhs, sys, n)
    _rhs = namespace_expr(eq.rhs, sys, n)
    _lhs ~ _rhs
end

function namespace_assignment(eq::Assignment, sys)
    _lhs = namespace_expr(eq.lhs, sys)
    _rhs = namespace_expr(eq.rhs, sys)
    Assignment(_lhs, _rhs)
end

function namespace_expr(O, sys, n = nameof(sys)) where {T}
    ivs = independent_variables(sys)
    O = unwrap(O)
    if any(isequal(O), ivs)
        return O
    elseif isvariable(O)
        renamespace(n, O)
    elseif istree(O)
        renamed = map(a -> namespace_expr(a, sys, n), arguments(O))
        if symtype(operation(O)) <: FnType
            renamespace(n, O)
        else
            similarterm(O, operation(O), renamed)
        end
    elseif O isa Array
        map(o -> namespace_expr(o, sys, n), O)
    else
        O
    end
end

function states(sys::AbstractSystem)
    sts = get_states(sys)
    systems = get_systems(sys)
    unique(isempty(systems) ?
           sts :
           [sts; reduce(vcat, namespace_variables.(systems))])
end

function parameters(sys::AbstractSystem)
    ps = get_ps(sys)
    systems = get_systems(sys)
    unique(isempty(systems) ? ps : [ps; reduce(vcat, namespace_parameters.(systems))])
end

function controls(sys::AbstractSystem)
    ctrls = get_ctrls(sys)
    systems = get_systems(sys)
    isempty(systems) ? ctrls : [ctrls; reduce(vcat, namespace_controls.(systems))]
end

function observed(sys::AbstractSystem)
    obs = get_observed(sys)
    systems = get_systems(sys)
    [obs;
     reduce(vcat,
            (map(o -> namespace_equation(o, s), observed(s)) for s in systems),
            init = Equation[])]
end

Base.@deprecate default_u0(x) defaults(x) false
Base.@deprecate default_p(x) defaults(x) false
function defaults(sys::AbstractSystem)
    systems = get_systems(sys)
    defs = get_defaults(sys)
    # `mapfoldr` is really important!!! We should prefer the base model for
    # defaults, because people write:
    #
    # `compose(ODESystem(...; defaults=defs), ...)`
    #
    # Thus, right associativity is required and crucial for correctness.
    isempty(systems) ? defs : mapfoldr(namespace_defaults, merge, systems; init = defs)
end

states(sys::AbstractSystem, v) = renamespace(sys, v)
parameters(sys::AbstractSystem, v) = toparam(states(sys, v))
for f in [:states, :parameters]
    @eval $f(sys::AbstractSystem, vs::AbstractArray) = map(v -> $f(sys, v), vs)
end

flatten(sys::AbstractSystem, args...) = sys

function equations(sys::ModelingToolkit.AbstractSystem)
    eqs = get_eqs(sys)
    systems = get_systems(sys)
    if isempty(systems)
        return eqs
    else
        eqs = Equation[eqs;
                       reduce(vcat,
                              namespace_equations.(get_systems(sys));
                              init = Equation[])]
        return eqs
    end
end

function preface(sys::ModelingToolkit.AbstractSystem)
    has_preface(sys) || return nothing
    pre = get_preface(sys)
    systems = get_systems(sys)
    if isempty(systems)
        return pre
    else
        pres = pre === nothing ? [] : pre
        for sys in systems
            pre = get_preface(sys)
            pre === nothing && continue
            for eq in pre
                push!(pres, namespace_assignment(eq, sys))
            end
        end
        return isempty(pres) ? nothing : pres
    end
end

function islinear(sys::AbstractSystem)
    rhs = [eq.rhs for eq in equations(sys)]

    all(islinear(r, states(sys)) for r in rhs)
end

function isaffine(sys::AbstractSystem)
    rhs = [eq.rhs for eq in equations(sys)]

    all(isaffine(r, states(sys)) for r in rhs)
end

function time_varying_as_func(x, sys::AbstractTimeDependentSystem)
    # if something is not x(t) (the current state)
    # but is `x(t-1)` or something like that, pass in `x` as a callable function rather
    # than pass in a value in place of x(t).
    #
    # This is done by just making `x` the argument of the function.
    if istree(x) &&
       operation(x) isa Sym &&
       !(length(arguments(x)) == 1 && isequal(arguments(x)[1], get_iv(sys)))
        return operation(x)
    end
    return x
end

struct AbstractSysToExpr
    sys::AbstractSystem
    states::Vector
end
AbstractSysToExpr(sys) = AbstractSysToExpr(sys, states(sys))
function (f::AbstractSysToExpr)(O)
    !istree(O) && return toexpr(O)
    any(isequal(O), f.states) && return nameof(operation(O))  # variables
    if isa(operation(O), Sym)
        return build_expr(:call, Any[nameof(operation(O)); f.(arguments(O))])
    end
    return build_expr(:call, Any[operation(O); f.(arguments(O))])
end

###
### System utils
###
function push_vars!(stmt, name, typ, vars)
    isempty(vars) && return
    vars_expr = Expr(:macrocall, typ, nothing)
    for s in vars
        if istree(s)
            f = nameof(operation(s))
            args = arguments(s)
            ex = :($f($(args...)))
        else
            ex = nameof(s)
        end
        push!(vars_expr.args, ex)
    end
    push!(stmt, :($name = $collect($vars_expr)))
    return
end

function round_trip_expr(t, var2name)
    name = get(var2name, t, nothing)
    name !== nothing && return name
    t isa Sym && return nameof(t)
    istree(t) || return t
    f = round_trip_expr(operation(t), var2name)
    args = map(Base.Fix2(round_trip_expr, var2name), arguments(t))
    return :($f($(args...)))
end

function round_trip_eq(eq::Equation, var2name)
    if eq.lhs isa Connection
        syss = get_systems(eq.rhs)
        call = Expr(:call, connect)
        for sys in syss
            strs = split(string(nameof(sys)), "₊")
            s = Symbol(strs[1])
            for st in strs[2:end]
                s = Expr(:., s, Meta.quot(Symbol(st)))
            end
            push!(call.args, s)
        end
        call
    else
        Expr(:call, (~), round_trip_expr(eq.lhs, var2name),
             round_trip_expr(eq.rhs, var2name))
    end
end

function push_eqs!(stmt, eqs, var2name)
    eqs_name = gensym(:eqs)
    eqs_expr = Expr(:vcat)
    eqs_blk = Expr(:(=), eqs_name, eqs_expr)
    for eq in eqs
        push!(eqs_expr.args, round_trip_eq(eq, var2name))
    end

    push!(stmt, eqs_blk)
    return eqs_name
end

function push_defaults!(stmt, defs, var2name)
    defs_name = gensym(:defs)
    defs_expr = Expr(:call, Dict)
    defs_blk = Expr(:(=), defs_name, defs_expr)
    for d in defs
        n = round_trip_expr(d.first, var2name)
        v = round_trip_expr(d.second, var2name)
        push!(defs_expr.args, :($(=>)($n, $v)))
    end

    push!(stmt, defs_blk)
    return defs_name
end

###
### System I/O
###
function toexpr(sys::AbstractSystem)
    sys = flatten(sys)
    expr = Expr(:block)
    stmt = expr.args

    name = Meta.quot(nameof(sys))
    ivs = independent_variables(sys)
    ivname = gensym(:iv)
    for iv in ivs
        ivname = gensym(:iv)
        push!(stmt, :($ivname = (@variables $(getname(iv)))[1]))
    end

    stsname = gensym(:sts)
    sts = states(sys)
    push_vars!(stmt, stsname, Symbol("@variables"), sts)
    psname = gensym(:ps)
    ps = parameters(sys)
    push_vars!(stmt, psname, Symbol("@parameters"), ps)

    var2name = Dict{Any, Symbol}()
    for v in Iterators.flatten((sts, ps))
        var2name[v] = getname(v)
    end

    eqs_name = push_eqs!(stmt, equations(sys), var2name)
    defs_name = push_defaults!(stmt, defaults(sys), var2name)

    if sys isa ODESystem
        iv = get_iv(sys)
        ivname = gensym(:iv)
        push!(stmt, :($ivname = (@variables $(getname(iv)))[1]))
        push!(stmt,
              :($ODESystem($eqs_name, $ivname, $stsname, $psname; defaults = $defs_name,
                           name = $name, checks = false)))
    elseif sys isa NonlinearSystem
        push!(stmt,
              :($NonlinearSystem($eqs_name, $stsname, $psname; defaults = $defs_name,
                                 name = $name, checks = false)))
    end

    striplines(expr) # keeping the line numbers is never helpful
end

Base.write(io::IO, sys::AbstractSystem) = write(io, readable_code(toexpr(sys)))

function get_or_construct_tearing_state(sys)
    if has_tearing_state(sys)
        state = get_tearing_state(sys)
        if state === nothing
            state = TearingState(sys)
        end
    else
        state = nothing
    end
    state
end

# TODO: what about inputs?
function n_extra_equations(sys::AbstractSystem)
    isconnector(sys) && return length(get_states(sys))
    sys, csets = generate_connection_set(sys)
    ceqs, instream_csets = generate_connection_equations_and_stream_connections(csets)
    n_outer_stream_variables = 0
    for cset in instream_csets
        n_outer_stream_variables += count(x -> x.isouter, cset.set)
    end

    #n_toplevel_unused_flows = 0
    #toplevel_flows = Set()
    #for cset in csets
    #    e1 = first(cset.set)
    #    e1.sys.namespace === nothing || continue
    #    for e in cset.set
    #        get_connection_type(e.v) === Flow || continue
    #        push!(toplevel_flows, e.v)
    #    end
    #end
    #for m in get_systems(sys)
    #    isconnector(m) || continue
    #    n_toplevel_unused_flows += count(x->get_connection_type(x) === Flow && !(x in toplevel_flows), get_states(m))
    #end

    nextras = n_outer_stream_variables + length(ceqs)
end

function Base.show(io::IO, mime::MIME"text/plain", sys::AbstractSystem)
    eqs = equations(sys)
    vars = states(sys)
    nvars = length(vars)
    if eqs isa AbstractArray && eltype(eqs) <: Equation
        neqs = count(eq -> !(eq.lhs isa Connection), eqs)
        Base.printstyled(io, "Model $(nameof(sys)) with $neqs "; bold = true)
        nextras = n_extra_equations(sys)
        if nextras > 0
            Base.printstyled(io, "("; bold = true)
            Base.printstyled(io, neqs + nextras; bold = true, color = :magenta)
            Base.printstyled(io, ") "; bold = true)
        end
        Base.printstyled(io, "equations\n"; bold = true)
    else
        Base.printstyled(io, "Model $(nameof(sys))\n"; bold = true)
    end
    # The reduced equations are usually very long. It's not that useful to print
    # them.
    #Base.print_matrix(io, eqs)
    #println(io)

    rows = first(displaysize(io)) ÷ 5
    limit = get(io, :limit, false)

    Base.printstyled(io, "States ($nvars):"; bold = true)
    nrows = min(nvars, limit ? rows : nvars)
    limited = nrows < length(vars)
    defs = has_defaults(sys) ? defaults(sys) : nothing
    for i in 1:nrows
        s = vars[i]
        print(io, "\n  ", s)

        if defs !== nothing
            val = get(defs, s, nothing)
            if val !== nothing
                print(io, " [defaults to ")
                show(IOContext(io, :compact => true, :limit => true,
                               :displaysize => (1, displaysize(io)[2])), val)
                print(io, "]")
            end
            description = getdescription(s)
            if description !== nothing && description != ""
                print(io, ": ", description)
            end
        end
    end
    limited && print(io, "\n⋮")
    println(io)

    vars = parameters(sys)
    nvars = length(vars)
    Base.printstyled(io, "Parameters ($nvars):"; bold = true)
    nrows = min(nvars, limit ? rows : nvars)
    limited = nrows < length(vars)
    for i in 1:nrows
        s = vars[i]
        print(io, "\n  ", s)

        if defs !== nothing
            val = get(defs, s, nothing)
            if val !== nothing
                print(io, " [defaults to ")
                show(IOContext(io, :compact => true, :limit => true,
                               :displaysize => (1, displaysize(io)[2])), val)
                print(io, "]")
            end
            description = getdescription(s)
            if description !== nothing && description != ""
                print(io, ": ", description)
            end
        end
    end
    limited && print(io, "\n⋮")

    if has_torn_matching(sys) && has_tearing_state(sys)
        # If the system can take a torn matching, then we can initialize a tearing
        # state on it. Do so and get show the structure.
        state = get_tearing_state(sys)
        if state !== nothing
            Base.printstyled(io, "\nIncidence matrix:"; color = :magenta)
            show(io, mime, incidence_matrix(state.structure.graph, Num(Sym{Real}(:×))))
        end
    end
    return nothing
end

function split_assign(expr)
    if !(expr isa Expr && expr.head === :(=) && expr.args[2].head === :call)
        throw(ArgumentError("expression should be of the form `sys = foo(a, b)`"))
    end
    name, call = expr.args
end

function _named(name, call, runtime = false)
    has_kw = false
    call isa Expr || throw(Meta.ParseError("The rhs must be an Expr. Got $call."))
    if length(call.args) >= 2 && call.args[2] isa Expr
        # canonicalize to use `:parameters`
        if call.args[2].head === :kw
            call.args[2] = Expr(:parameters, Expr(:kw, call.args[2].args...))
            has_kw = true
        elseif call.args[2].head === :parameters
            has_kw = true
        end
    end

    if !has_kw
        param = Expr(:parameters)
        if length(call.args) == 1
            push!(call.args, param)
        else
            insert!(call.args, 2, param)
        end
    end

    kws = call.args[2].args

    if !any(kw -> (kw isa Symbol ? kw : kw.args[1]) == :name, kws) # don't overwrite `name` kwarg
        pushfirst!(kws, Expr(:kw, :name, runtime ? name : Meta.quot(name)))
    end
    call
end

function _named_idxs(name::Symbol, idxs, call)
    if call.head !== :->
        throw(ArgumentError("Not an anonymous function"))
    end
    if !isa(call.args[1], Symbol)
        throw(ArgumentError("not a single-argument anonymous function"))
    end
    sym, ex = call.args
    ex = Base.Cartesian.poplinenum(ex)
    ex = _named(:(Symbol($(Meta.quot(name)), :_, $sym)), ex, true)
    ex = Base.Cartesian.poplinenum(ex)
    :($name = $map($sym -> $ex, $idxs))
end

function check_name(name)
    name isa Symbol ||
        throw(Meta.ParseError("The lhs must be a symbol (a) or a ref (a[1:10]). Got $name."))
end

"""
    @named y = foo(x)
    @named y[1:10] = foo(x)
    @named y 1:10 i -> foo(x*i)

Rewrite `@named y = foo(x)` to `y = foo(x; name=:y)`.

Rewrite `@named y[1:10] = foo(x)` to `y = map(i′->foo(x; name=Symbol(:y_, i′)), 1:10)`.

Rewrite `@named y 1:10 i -> foo(x*i)` to `y = map(i->foo(x*i; name=Symbol(:y_, i)), 1:10)`.

Examples:
```julia
julia> using ModelingToolkit

julia> foo(i; name) = i, name
foo (generic function with 1 method)

julia> x = 41
41

julia> @named y = foo(x)
(41, :y)

julia> @named y[1:3] = foo(x)
3-element Vector{Tuple{Int64, Symbol}}:
 (41, :y_1)
 (41, :y_2)
 (41, :y_3)

julia> @named y 1:3 i -> foo(x*i)
3-element Vector{Tuple{Int64, Symbol}}:
 (41, :y_1)
 (82, :y_2)
 (123, :y_3)
```
"""
macro named(expr)
    name, call = split_assign(expr)
    if Meta.isexpr(name, :ref)
        name, idxs = name.args
        check_name(name)
        esc(_named_idxs(name, idxs, :($(gensym()) -> $call)))
    else
        check_name(name)
        esc(:($name = $(_named(name, call))))
    end
end

macro named(name::Symbol, idxs, call)
    esc(_named_idxs(name, idxs, call))
end

function _config(expr, namespace)
    cn = Base.Fix2(_config, namespace)
    if Meta.isexpr(expr, :.)
        return :($getproperty($(map(cn, expr.args)...); namespace = $namespace))
    elseif Meta.isexpr(expr, :function)
        def = splitdef(expr)
        def[:args] = map(cn, def[:args])
        def[:body] = cn(def[:body])
        combinedef(def)
    elseif expr isa Expr && !isempty(expr.args)
        return Expr(expr.head, map(cn, expr.args)...)
    elseif Meta.isexpr(expr, :(=))
        return Expr(:(=), map(cn, expr.args)...)
    else
        expr
    end
end

"""
$(SIGNATURES)

Rewrite `@nonamespace a.b.c` to
`getvar(getvar(a, :b; namespace = false), :c; namespace = false)`.

This is the default behavior of `getvar`. This should be used when inheriting states from a model.
"""
macro nonamespace(expr)
    esc(_config(expr, false))
end

"""
$(SIGNATURES)

Rewrite `@namespace a.b.c` to
`getvar(getvar(a, :b; namespace = true), :c; namespace = true)`.
"""
macro namespace(expr)
    esc(_config(expr, true))
end

"""
$(SIGNATURES)

Structurally simplify algebraic equations in a system and compute the
topological sort of the observed equations. When `simplify=true`, the `simplify`
function will be applied during the tearing process. It also takes kwargs
`allow_symbolic=false` and `allow_parameter=true` which limits the coefficient
types during tearing.
"""
<<<<<<< HEAD
function structural_simplify(sys::AbstractSystem, io = nothing; simplify = false, kwargs...)
    sys = expand_connections(sys)
    state = TearingState(sys)
    has_io = io !== nothing
    has_io && markio!(state, io...)
    state, input_idxs = inputs_to_parameters!(state, !has_io)
=======
function structural_simplify(sys::AbstractSystem, args...; kwargs...)
    sys = expand_connections(sys)
    state = TearingState(sys)
    sys, input_idxs = _structural_simplify(sys, state, args...; kwargs...)
    sys
end

function _structural_simplify(sys::AbstractSystem, state; simplify = false,
                              check_bound = true,
                              kwargs...)
    state, input_idxs = inputs_to_parameters!(state, check_bound)
>>>>>>> b77c4aaf
    sys = alias_elimination!(state)
    state = TearingState(sys)
    check_consistency(state)
    find_solvables!(state; kwargs...)
    sys = dummy_derivative(sys, state; simplify)
    fullstates = [map(eq -> eq.lhs, observed(sys)); states(sys)]
    @set! sys.observed = topsort_equations(observed(sys), fullstates)
    invalidate_cache!(sys)
<<<<<<< HEAD
    return has_io ? (sys, input_idxs) : sys
=======
    return sys, input_idxs
end

function io_preprocessing(sys::AbstractSystem, inputs,
                          outputs; simplify = false, kwargs...)
    sys = expand_connections(sys)
    state = TearingState(sys)
    markio!(state, inputs, outputs)
    sys, input_idxs = _structural_simplify(sys, state; simplify, check_bound = false,
                                           kwargs...)

    eqs = equations(sys)
    check_operator_variables(eqs, Differential)
    # Sort equations and states such that diff.eqs. match differential states and the rest are algebraic
    diffstates = collect_operator_variables(sys, Differential)
    eqs = sort(eqs, by = e -> !isoperator(e.lhs, Differential),
               alg = Base.Sort.DEFAULT_STABLE)
    @set! sys.eqs = eqs
    diffstates = [arguments(e.lhs)[1] for e in eqs[1:length(diffstates)]]
    sts = [diffstates; setdiff(states(sys), diffstates)]
    @set! sys.states = sts
    diff_idxs = 1:length(diffstates)
    alge_idxs = (length(diffstates) + 1):length(sts)

    sys, diff_idxs, alge_idxs, input_idxs
>>>>>>> b77c4aaf
end

"""
    lin_fun, simplified_sys = linearization_function(sys::AbstractSystem, inputs, outputs; simplify = false, kwargs...)

Return a function that linearizes system `sys`. The function [`linearize`](@ref) provides a higher-level and easier to use interface.

`lin_fun` is a function `(variables, p, t) -> (; f_x, f_z, g_x, g_z, f_u, g_u, h_x, h_z, h_u)`, i.e., it returns a NamedTuple with the Jacobians of `f,g,h` for the nonlinear `sys` (technically for `simplified_sys`) on the form
```math
ẋ = f(x, z, u)
0 = g(x, z, u)
y = h(x, z, u)
```
where `x` are differential states, `z` algebraic states, `u` inputs and `y` outputs. To obtain a linear statespace representation, see [`linearize`](@ref). The input argument `variables` is a vector defining the operating point, corresponding to `states(simplified_sys)` and `p` is a vector corresponding to the parameters of `simplified_sys`. Note: all variables in `inputs` have been converted to parameters in `simplified_sys`.

The `simplified_sys` has undergone [`structural_simplify`](@ref) and had any occurring input or output variables replaced with the variables provided in arguments `inputs` and `outputs`. The states of this system also indicates the order of the states that holds for the linearized matrices.

# Arguments:
- `sys`: An [`ODESystem`](@ref). This function will automatically apply simplification passes on `sys` and return the resulting `simplified_sys`.
- `inputs`: A vector of variables that indicate the inputs of the linearized input-output model.
- `outputs`: A vector of variables that indicate the outputs of the linearized input-output model.
- `simplify`: Apply simplification in tearing.
- `kwargs`: Are passed on to `find_solvables!`

See also [`linearize`](@ref) which provides a higher-level interface.
"""
function linearization_function(sys::AbstractSystem, inputs,
<<<<<<< HEAD
                                outputs; kwargs...)
    sys, input_idxs = structural_simplify(sys, (inputs, outputs); kwargs...)
    eqs = equations(sys)
    check_operator_variables(eqs, Differential)
    # Sort equations and states such that diff.eqs. match differential states and the rest are algebraic
    diffstates = collect_operator_variables(sys, Differential)
    eqs = sort(eqs, by = e -> !isoperator(e.lhs, Differential),
               alg = Base.Sort.DEFAULT_STABLE)
    @set! sys.eqs = eqs
    diffstates = [arguments(e.lhs)[1] for e in eqs[1:length(diffstates)]]
    sts = [diffstates; setdiff(states(sys), diffstates)]
    @set! sys.states = sts

    diff_idxs = 1:length(diffstates)
    alge_idxs = (length(diffstates) + 1):length(sts)
=======
                                outputs; simplify = false,
                                kwargs...)
    sys, diff_idxs, alge_idxs, input_idxs = io_preprocessing(sys, inputs, outputs; simplify,
                                                             kwargs...)
    sts = states(sys)
>>>>>>> b77c4aaf
    fun = ODEFunction(sys)
    lin_fun = let fun = fun,
        h = ModelingToolkit.build_explicit_observed_function(sys, outputs)

        function (u, p, t)
            if u !== nothing # Handle systems without states
                length(sts) == length(u) ||
                    error("Number of state variables ($(length(sts))) does not match the number of input states ($(length(u)))")
                uf = SciMLBase.UJacobianWrapper(fun, t, p)
                fg_xz = ForwardDiff.jacobian(uf, u)
                h_xz = ForwardDiff.jacobian(xz -> h(xz, p, t), u)
                pf = SciMLBase.ParamJacobianWrapper(fun, t, u)
                # TODO: this is very inefficient, p contains all parameters of the system
                fg_u = ForwardDiff.jacobian(pf, p)[:, input_idxs]
            else
                length(sts) == 0 ||
                    error("Number of state variables (0) does not match the number of input states ($(length(u)))")
                fg_xz = zeros(0, 0)
                h_xz = fg_u = zeros(0, length(inputs))
            end
            h_u = ForwardDiff.jacobian(p -> h(u, p, t), p)[:, input_idxs]
            (f_x = fg_xz[diff_idxs, diff_idxs],
             f_z = fg_xz[diff_idxs, alge_idxs],
             g_x = fg_xz[alge_idxs, diff_idxs],
             g_z = fg_xz[alge_idxs, alge_idxs],
             f_u = fg_u[diff_idxs, :],
             g_u = fg_u[alge_idxs, :],
             h_x = h_xz[:, diff_idxs],
             h_z = h_xz[:, alge_idxs],
             h_u = h_u)
        end
    end
    return lin_fun, sys
end

function markio!(state, inputs, outputs)
    fullvars = state.fullvars
    inputset = Dict(inputs .=> false)
    outputset = Dict(outputs .=> false)
    for (i, v) in enumerate(fullvars)
        if v in keys(inputset)
            v = setmetadata(v, ModelingToolkit.VariableInput, true)
            v = setmetadata(v, ModelingToolkit.VariableOutput, false)
            inputset[v] = true
            fullvars[i] = v
        elseif v in keys(outputset)
            v = setmetadata(v, ModelingToolkit.VariableInput, false)
            v = setmetadata(v, ModelingToolkit.VariableOutput, true)
            outputset[v] = true
            fullvars[i] = v
        else
            v = setmetadata(v, ModelingToolkit.VariableInput, false)
            v = setmetadata(v, ModelingToolkit.VariableOutput, false)
            fullvars[i] = v
        end
    end
    all(values(inputset)) ||
        error("Some specified inputs were not found in system. The following Dict indicates the found variables ",
              inputset)
    all(values(outputset)) ||
        error("Some specified outputs were not found in system. The following Dict indicates the found variables ",
              outputset)
    state
end

"""
    (; A, B, C, D), simplified_sys = linearize(sys, inputs, outputs;    t=0.0, op = Dict(), allow_input_derivatives = false, kwargs...)
    (; A, B, C, D)                 = linearize(simplified_sys, lin_fun; t=0.0, op = Dict(), allow_input_derivatives = false)

Return a NamedTuple with the matrices of a linear statespace representation
on the form
```math
\\begin{aligned}
ẋ &= Ax + Bu\\\\
y &= Cx + Du
\\end{aligned}
```

The first signature automatically calls [`linearization_function`](@ref) internally,
while the second signature expects the outputs of [`linearization_function`](@ref) as input.

`op` denotes the operating point around which to linearize. If none is provided,
the default values of `sys` are used.

If `allow_input_derivatives = false`, an error will be thrown if input derivatives (``u̇``) appear as inputs in the linearized equations. If input derivatives are allowed, the returned `B` matrix will be of double width, corresponding to the input `[u; u̇]`.

See also [`linearization_function`](@ref) which provides a lower-level interface, and [`ModelingToolkit.reorder_states`](@ref).

See extended help for an example.

The implementation and notation follows that of
["Linear Analysis Approach for Modelica Models", Allain et al. 2009](https://ep.liu.se/ecp/043/075/ecp09430097.pdf)

# Extended help
This example builds the following feedback interconnection and linearizes it from the input of `F` to the output of `P`.
```

  r ┌─────┐       ┌─────┐     ┌─────┐
───►│     ├──────►│     │  u  │     │
    │  F  │       │  C  ├────►│  P  │ y
    └─────┘     ┌►│     │     │     ├─┬─►
                │ └─────┘     └─────┘ │
                │                     │
                └─────────────────────┘
```
```julia
using ModelingToolkit
@variables t
function plant(; name)
    @variables x(t) = 1
    @variables u(t)=0 y(t)=0
    D = Differential(t)
    eqs = [D(x) ~ -x + u
           y ~ x]
    ODESystem(eqs, t; name = name)
end

function ref_filt(; name)
    @variables x(t)=0 y(t)=0
    @variables u(t)=0 [input=true]
    D = Differential(t)
    eqs = [D(x) ~ -2 * x + u
           y ~ x]
    ODESystem(eqs, t, name = name)
end

function controller(kp; name)
    @variables y(t)=0 r(t)=0 u(t)=0
    @parameters kp = kp
    eqs = [
        u ~ kp * (r - y),
    ]
    ODESystem(eqs, t; name = name)
end

@named f = ref_filt()
@named c = controller(1)
@named p = plant()

connections = [f.y ~ c.r # filtered reference to controller reference
               c.u ~ p.u # controller output to plant input
               p.y ~ c.y]

@named cl = ODESystem(connections, t, systems = [f, c, p])

lsys, ssys = linearize(cl, [f.u], [p.x])
desired_order =  [f.x, p.x]
lsys = ModelingToolkit.reorder_states(lsys, states(ssys), desired_order)

@assert lsys.A == [-2 0; 1 -2]
@assert lsys.B == [1; 0;;]
@assert lsys.C == [0 1]
@assert lsys.D[] == 0
```
"""
function linearize(sys, lin_fun; t = 0.0, op = Dict(), allow_input_derivatives = false,
                   p = DiffEqBase.NullParameters())
    x0 = merge(defaults(sys), op)
    f, u0, p = process_DEProblem(ODEFunction{true}, sys, x0, p)

    linres = lin_fun(u0, p, t)
    f_x, f_z, g_x, g_z, f_u, g_u, h_x, h_z, h_u = linres

    nx, nu = size(f_u)
    nz = size(f_z, 2)
    ny = size(h_x, 1)

    if isempty(g_z)
        A = f_x
        B = f_u
        C = h_x
        @assert iszero(g_x)
        @assert iszero(g_z)
        @assert iszero(g_u)
    else
        gz = lu(g_z; check = false)
        issuccess(gz) ||
            error("g_z not invertible, this indicates that the DAE is of index > 1.")
        gzgx = -(gz \ g_x)
        A = [f_x f_z
             gzgx*f_x gzgx*f_z]
        B = [f_u
             zeros(nz, nu)]
        C = [h_x h_z]
        Bs = -(gz \ g_u) # This equation differ from the cited paper, the paper is likely wrong since their equaiton leads to a dimension mismatch.
        if !iszero(Bs)
            if !allow_input_derivatives
                der_inds = findall(vec(any(!=(0), Bs, dims = 1)))
                error("Input derivatives appeared in expressions (-g_z\\g_u != 0), the following inputs appeared differentiated: $(inputs(sys)[der_inds]). Call `linear_staespace` with keyword argument `allow_input_derivatives = true` to allow this and have the returned `B` matrix be of double width ($(2nu)), where the last $nu inputs are the derivatives of the first $nu inputs.")
            end
            B = [B Bs]
        end
    end

    D = h_u

    (; A, B, C, D)
end

function linearize(sys, inputs, outputs; op = Dict(), allow_input_derivatives = false,
                   kwargs...)
    lin_fun, ssys = linearization_function(sys, inputs, outputs; kwargs...)
    linearize(ssys, lin_fun; op, allow_input_derivatives), ssys
end

"""
    (; Ã, B̃, C̃, D̃) = similarity_transform(sys, T; unitary=false)

Perform a similarity transform `T : Tx̃ = x` on linear system represented by matrices in NamedTuple `sys` such that
```
Ã = T⁻¹AT
B̃ = T⁻¹ B
C̃ = CT
D̃ = D
```

If `unitary=true`, `T` is assumed unitary and the matrix adjoint is used instead of the inverse.
"""
function similarity_transform(sys::NamedTuple, T; unitary = false)
    if unitary
        A = T'sys.A * T
        B = T'sys.B
    else
        Tf = lu(T)
        A = Tf \ sys.A * T
        B = Tf \ sys.B
    end
    C = sys.C * T
    D = sys.D
    (; A, B, C, D)
end

"""
    reorder_states(sys::NamedTuple, old, new)

Permute the state representation of `sys` obtained from [`linearize`](@ref) so that the state order is changed from `old` to `new`
Example:
```
lsys, ssys = linearize(pid, [reference.u, measurement.u], [ctr_output.u])
desired_order = [int.x, der.x] # States that are present in states(ssys)
lsys = ModelingToolkit.reorder_states(lsys, states(ssys), desired_order)
```
See also [`ModelingToolkit.similarity_transform`](@ref)
"""
function reorder_states(sys::NamedTuple, old, new)
    nx = length(old)
    length(new) == nx || error("old and new must have the same length")
    perm = [findfirst(isequal(n), old) for n in new]
    issorted(perm) && return sys # shortcut return, no reordering
    P = zeros(Int, nx, nx)
    for i in 1:nx # Build permutation matrix
        P[i, perm[i]] = 1
    end
    similarity_transform(sys, P; unitary = true)
end

@latexrecipe function f(sys::AbstractSystem)
    return latexify(equations(sys))
end

function Base.show(io::IO, ::MIME"text/latex", x::AbstractSystem)
    print(io, "\$\$ " * latexify(x) * " \$\$")
end

struct InvalidSystemException <: Exception
    msg::String
end
function Base.showerror(io::IO, e::InvalidSystemException)
    print(io, "InvalidSystemException: ", e.msg)
end

struct ExtraVariablesSystemException <: Exception
    msg::String
end
function Base.showerror(io::IO, e::ExtraVariablesSystemException)
    print(io, "ExtraVariablesSystemException: ", e.msg)
end

struct ExtraEquationsSystemException <: Exception
    msg::String
end
function Base.showerror(io::IO, e::ExtraEquationsSystemException)
    print(io, "ExtraEquationsSystemException: ", e.msg)
end

function AbstractTrees.children(sys::ModelingToolkit.AbstractSystem)
    ModelingToolkit.get_systems(sys)
end
function AbstractTrees.printnode(io::IO, sys::ModelingToolkit.AbstractSystem)
    print(io, nameof(sys))
end
function Base.IteratorEltype(::Type{<:TreeIterator{ModelingToolkit.AbstractSystem}})
    Base.HasEltype()
end
function Base.eltype(::Type{<:TreeIterator{ModelingToolkit.AbstractSystem}})
    ModelingToolkit.AbstractSystem
end

function check_eqs_u0(eqs, dvs, u0; check_length = true, kwargs...)
    if u0 !== nothing
        if check_length
            if !(length(eqs) == length(dvs) == length(u0))
                throw(ArgumentError("Equations ($(length(eqs))), states ($(length(dvs))), and initial conditions ($(length(u0))) are of different lengths. To allow a different number of equations than states use kwarg check_length=false."))
            end
        elseif length(dvs) != length(u0)
            throw(ArgumentError("States ($(length(dvs))) and initial conditions ($(length(u0))) are of different lengths."))
        end
    elseif check_length && (length(eqs) != length(dvs))
        throw(ArgumentError("Equations ($(length(eqs))) and states ($(length(dvs))) are of different lengths. To allow these to differ use kwarg check_length=false."))
    end
    return nothing
end

###
### Inheritance & composition
###
function Base.hash(sys::AbstractSystem, s::UInt)
    s = hash(nameof(sys), s)
    s = foldr(hash, get_systems(sys), init = s)
    s = foldr(hash, get_states(sys), init = s)
    s = foldr(hash, get_ps(sys), init = s)
    if sys isa OptimizationSystem
        s = hash(get_op(sys), s)
    else
        s = foldr(hash, get_eqs(sys), init = s)
    end
    s = foldr(hash, get_observed(sys), init = s)
    s = foldr(hash, get_continuous_events(sys), init = s)
    s = hash(independent_variables(sys), s)
    return s
end

"""
$(TYPEDSIGNATURES)

extend the `basesys` with `sys`, the resulting system would inherit `sys`'s name
by default.
"""
function extend(sys::AbstractSystem, basesys::AbstractSystem; name::Symbol = nameof(sys))
    T = SciMLBase.parameterless_type(basesys)
    ivs = independent_variables(basesys)
    if !(sys isa T)
        if length(ivs) == 0
            sys = convert_system(T, sys)
        elseif length(ivs) == 1
            sys = convert_system(T, sys, ivs[1])
        else
            throw("Extending multivariate systems is not supported")
        end
    end

    eqs = union(get_eqs(basesys), get_eqs(sys))
    sts = union(get_states(basesys), get_states(sys))
    ps = union(get_ps(basesys), get_ps(sys))
    obs = union(get_observed(basesys), get_observed(sys))
    evs = union(get_continuous_events(basesys), get_continuous_events(sys))
    defs = merge(get_defaults(basesys), get_defaults(sys)) # prefer `sys`
    syss = union(get_systems(basesys), get_systems(sys))

    if length(ivs) == 0
        T(eqs, sts, ps, observed = obs, defaults = defs, name = name, systems = syss,
          continuous_events = evs)
    elseif length(ivs) == 1
        T(eqs, ivs[1], sts, ps, observed = obs, defaults = defs, name = name,
          systems = syss, continuous_events = evs)
    end
end

function Base.:(&)(sys::AbstractSystem, basesys::AbstractSystem; name::Symbol = nameof(sys))
    extend(sys, basesys; name = name)
end

"""
$(SIGNATURES)

compose multiple systems together. The resulting system would inherit the first
system's name.
"""
function compose(sys::AbstractSystem, systems::AbstractArray; name = nameof(sys))
    nsys = length(systems)
    nsys == 0 && return sys
    @set! sys.name = name
    @set! sys.systems = [get_systems(sys); systems]
    return sys
end
function compose(syss...; name = nameof(first(syss)))
    compose(first(syss), collect(syss[2:end]); name = name)
end
Base.:(∘)(sys1::AbstractSystem, sys2::AbstractSystem) = compose(sys1, sys2)

function UnPack.unpack(sys::ModelingToolkit.AbstractSystem, ::Val{p}) where {p}
    getproperty(sys, p; namespace = false)
end<|MERGE_RESOLUTION|>--- conflicted
+++ resolved
@@ -956,26 +956,12 @@
 `allow_symbolic=false` and `allow_parameter=true` which limits the coefficient
 types during tearing.
 """
-<<<<<<< HEAD
 function structural_simplify(sys::AbstractSystem, io = nothing; simplify = false, kwargs...)
     sys = expand_connections(sys)
     state = TearingState(sys)
     has_io = io !== nothing
     has_io && markio!(state, io...)
     state, input_idxs = inputs_to_parameters!(state, !has_io)
-=======
-function structural_simplify(sys::AbstractSystem, args...; kwargs...)
-    sys = expand_connections(sys)
-    state = TearingState(sys)
-    sys, input_idxs = _structural_simplify(sys, state, args...; kwargs...)
-    sys
-end
-
-function _structural_simplify(sys::AbstractSystem, state; simplify = false,
-                              check_bound = true,
-                              kwargs...)
-    state, input_idxs = inputs_to_parameters!(state, check_bound)
->>>>>>> b77c4aaf
     sys = alias_elimination!(state)
     state = TearingState(sys)
     check_consistency(state)
@@ -984,35 +970,22 @@
     fullstates = [map(eq -> eq.lhs, observed(sys)); states(sys)]
     @set! sys.observed = topsort_equations(observed(sys), fullstates)
     invalidate_cache!(sys)
-<<<<<<< HEAD
     return has_io ? (sys, input_idxs) : sys
-=======
-    return sys, input_idxs
 end
 
 function io_preprocessing(sys::AbstractSystem, inputs,
                           outputs; simplify = false, kwargs...)
-    sys = expand_connections(sys)
-    state = TearingState(sys)
-    markio!(state, inputs, outputs)
-    sys, input_idxs = _structural_simplify(sys, state; simplify, check_bound = false,
-                                           kwargs...)
+    sys, input_idxs = structural_simplify(sys, (inputs, outputs); simplify, kwargs...)
 
     eqs = equations(sys)
-    check_operator_variables(eqs, Differential)
-    # Sort equations and states such that diff.eqs. match differential states and the rest are algebraic
-    diffstates = collect_operator_variables(sys, Differential)
-    eqs = sort(eqs, by = e -> !isoperator(e.lhs, Differential),
-               alg = Base.Sort.DEFAULT_STABLE)
-    @set! sys.eqs = eqs
-    diffstates = [arguments(e.lhs)[1] for e in eqs[1:length(diffstates)]]
-    sts = [diffstates; setdiff(states(sys), diffstates)]
-    @set! sys.states = sts
-    diff_idxs = 1:length(diffstates)
-    alge_idxs = (length(diffstates) + 1):length(sts)
+    alg_start_idx = findfirst(!isdiffeq, eqs)
+    if alg_start_idx === nothing
+        alg_start_idx = length(eqs) + 1
+    end
+    diff_idxs = 1:alg_start_idx - 1
+    alge_idxs = alg_start_idx:length(eqs)
 
     sys, diff_idxs, alge_idxs, input_idxs
->>>>>>> b77c4aaf
 end
 
 """
@@ -1040,29 +1013,11 @@
 See also [`linearize`](@ref) which provides a higher-level interface.
 """
 function linearization_function(sys::AbstractSystem, inputs,
-<<<<<<< HEAD
-                                outputs; kwargs...)
-    sys, input_idxs = structural_simplify(sys, (inputs, outputs); kwargs...)
-    eqs = equations(sys)
-    check_operator_variables(eqs, Differential)
-    # Sort equations and states such that diff.eqs. match differential states and the rest are algebraic
-    diffstates = collect_operator_variables(sys, Differential)
-    eqs = sort(eqs, by = e -> !isoperator(e.lhs, Differential),
-               alg = Base.Sort.DEFAULT_STABLE)
-    @set! sys.eqs = eqs
-    diffstates = [arguments(e.lhs)[1] for e in eqs[1:length(diffstates)]]
-    sts = [diffstates; setdiff(states(sys), diffstates)]
-    @set! sys.states = sts
-
-    diff_idxs = 1:length(diffstates)
-    alge_idxs = (length(diffstates) + 1):length(sts)
-=======
                                 outputs; simplify = false,
                                 kwargs...)
     sys, diff_idxs, alge_idxs, input_idxs = io_preprocessing(sys, inputs, outputs; simplify,
                                                              kwargs...)
     sts = states(sys)
->>>>>>> b77c4aaf
     fun = ODEFunction(sys)
     lin_fun = let fun = fun,
         h = ModelingToolkit.build_explicit_observed_function(sys, outputs)
