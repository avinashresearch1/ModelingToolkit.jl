using SymbolicUtils: Rewriters

const KEEP = typemin(Int)

function alias_eliminate_graph!(state::TransformationState)
    mm = linear_subsys_adjmat(state)
    size(mm, 1) == 0 && nothing, mm # No linear subsystems

    @unpack graph, var_to_diff = state.structure

    ag, mm = alias_eliminate_graph!(graph, complete(var_to_diff), mm)
    return ag, mm
end

# For debug purposes
function aag_bareiss(sys::AbstractSystem)
    state = TearingState(sys)
    mm = linear_subsys_adjmat(state)
    return aag_bareiss!(state.structure.graph, complete(state.structure.var_to_diff), mm)
end

function alias_elimination(sys)
    state = TearingState(sys; quick_cancel=true)
    ag, mm = alias_eliminate_graph!(state)
    ag === nothing && return sys

    fullvars = state.fullvars
    graph = state.structure.graph

    subs = OrderedDict()
    for (v, (coeff, alias)) in pairs(ag)
        subs[fullvars[v]] = iszero(coeff) ? 0 : coeff * fullvars[alias]
    end

    dels = Set{Int}()
    eqs = collect(equations(state))
    for (ei, e) in enumerate(mm.nzrows)
        vs = 𝑠neighbors(graph, e)
        if isempty(vs)
            # remove empty equations
            push!(dels, e)
        else
            rhs = mapfoldl(+, pairs(nonzerosmap(@view mm[ei, :]))) do (var, coeff)
                iszero(coeff) && return 0
                return coeff * fullvars[var]
            end
            eqs[e] = 0 ~ rhs
        end
    end
    dels = sort(collect(dels))
    deleteat!(eqs, dels)

    dict = Dict(subs)
    for (ieq, eq) in enumerate(eqs)
        eqs[ieq] = eq.lhs ~ fixpoint_sub(eq.rhs, dict)
    end

    newstates = []
    for j in eachindex(fullvars)
        if !(j in keys(ag))
            isdervar(state.structure, j) || push!(newstates, fullvars[j])
        end
    end

    sys = state.sys
    @set! sys.eqs = eqs
    @set! sys.states = newstates
    @set! sys.observed = [observed(sys); [lhs ~ rhs for (lhs, rhs) in pairs(subs)]]
<<<<<<< HEAD
    return sys
=======
    @set! sys.structure = nothing
    return invalidate_cache!(sys)
>>>>>>> 72a3978e
end

"""
$(SIGNATURES)

Find the first linear variable such that `𝑠neighbors(adj, i)[j]` is true given
the `constraint`.
"""
@inline function find_first_linear_variable(
        M::SparseMatrixCLIL,
        range,
        mask,
        constraint,
    )
    eadj = M.row_cols
    for i in range
        vertices = eadj[i]
        if constraint(length(vertices))
            for (j, v) in enumerate(vertices)
                (mask === nothing || mask[v]) && return (CartesianIndex(i, v), M.row_vals[i][j])
            end
        end
    end
    return nothing
end

@inline function find_first_linear_variable(
        M::AbstractMatrix,
        range,
        mask,
        constraint,
    )
    for i in range
        row = @view M[i, :]
        if constraint(count(!iszero, row))
            for (v, val) in enumerate(row)
                iszero(val) && continue
                if mask === nothing || mask[v]
                    return CartesianIndex(i, v), val
                end
            end
        end
    end
    return nothing
end

function find_masked_pivot(variables, M, k)
    r = find_first_linear_variable(M, k:size(M,1), variables, isequal(1))
    r !== nothing && return r
    r = find_first_linear_variable(M, k:size(M,1), variables, isequal(2))
    r !== nothing && return r
    r = find_first_linear_variable(M, k:size(M,1), variables, _->true)
    return r
end

"""
    AliasGraph

When eliminating variables, keeps track of which variables where eliminated in
favor of which others.

Currently only supports elimination as direct aliases (+- 1).

We represent this as a dict from eliminated variables to a (coeff, var) pair
representing the variable that it was aliased to.
"""
struct AliasGraph <: AbstractDict{Int, Pair{Int, Int}}
    aliasto::Vector{Union{Int, Nothing}}
    eliminated::Vector{Int}
    function AliasGraph(nvars::Int)
        new(fill(nothing, nvars), Int[])
    end
end

Base.length(ag::AliasGraph) = length(ag.eliminated)

function Base.getindex(ag::AliasGraph, i::Integer)
    r = ag.aliasto[i]
    r === nothing && throw(KeyError(i))
    coeff, var = (sign(r), abs(r))
    if var in keys(ag)
        # Amortized lookup. Check if since we last looked this up, our alias was
        # itself aliased. If so, just adjust the alias table.
        ac, av = ag[var]
        nc = ac * coeff
        ag.aliasto[var] = nc > 0 ? av : -av
    end
    return (coeff, var)
end

function Base.iterate(ag::AliasGraph, state...)
    r = Base.iterate(ag.eliminated, state...)
    r === nothing && return nothing
    c = ag.aliasto[r[1]]
    return (r[1] => (c == 0 ? 0 :
                     c >= 0 ? 1 :
                             -1, abs(c))), r[2]
end

function Base.setindex!(ag::AliasGraph, v::Integer, i::Integer)
    @assert v == 0
    if ag.aliasto[i] === nothing
        push!(ag.eliminated, i)
    end
    ag.aliasto[i] = 0
    return 0=>0
end

function Base.setindex!(ag::AliasGraph, p::Pair{Int, Int}, i::Integer)
    (c, v) = p
    @assert v != 0 && c in (-1, 1)
    if ag.aliasto[i] === nothing
        push!(ag.eliminated, i)
    end
    ag.aliasto[i] = c > 0 ? v : -v
    return p
end

function Base.get(ag::AliasGraph, i::Integer, default)
    i in keys(ag) || return default
    return ag[i]
end

struct AliasGraphKeySet <: AbstractSet{Int}
    ag::AliasGraph
end
Base.keys(ag::AliasGraph) = AliasGraphKeySet(ag)
Base.iterate(agk::AliasGraphKeySet, state...) = Base.iterate(agk.ag.eliminated, state...)
function Base.in(i::Int, agk::AliasGraphKeySet)
    aliasto = agk.ag.aliasto
    1 <= i <= length(aliasto) && aliasto[i] !== nothing
end

count_nonzeros(a::AbstractArray) = count(!iszero, a)

# N.B.: Ordinarily sparse vectors allow zero stored elements.
# Here we have a guarantee that they won't, so we can make this identification
count_nonzeros(a::SparseVector) = nnz(a)

function aag_bareiss!(graph, var_to_diff, mm_orig::SparseMatrixCLIL)
    mm = copy(mm_orig)
    is_linear_equations = falses(size(AsSubMatrix(mm_orig), 1))
    for e in mm_orig.nzrows
        is_linear_equations[e] = true
    end

    # Variables that are highest order differentiated cannot be states of an ODE
    is_not_potential_state = isnothing.(var_to_diff)
    is_linear_variables = copy(is_not_potential_state)
    for i in 𝑠vertices(graph); is_linear_equations[i] && continue
        for j in 𝑠neighbors(graph, i)
            is_linear_variables[j] = false
        end
    end
    solvable_variables = findall(is_linear_variables)

    function do_bareiss!(M, Mold=nothing)
        rank1 = rank2 = nothing
        pivots = Int[]
        function find_pivot(M, k)
            if rank1 === nothing
                r = find_masked_pivot(is_linear_variables, M, k)
                r !== nothing && return r
                rank1 = k - 1
            end
            if rank2 === nothing
                r = find_masked_pivot(is_not_potential_state, M, k)
                r !== nothing && return r
                rank2 = k - 1
            end
            return find_masked_pivot(nothing, M, k)
        end
        function find_and_record_pivot(M, k)
            r = find_pivot(M, k)
            r === nothing && return nothing
            push!(pivots, r[1][2])
            return r
        end
        function myswaprows!(M, i, j)
            Mold !== nothing && swaprows!(Mold, i, j)
            swaprows!(M, i, j)
        end
        bareiss_ops = ((M,i,j)->nothing, myswaprows!, bareiss_update_virtual_colswap_mtk!, bareiss_zero!)
        rank3 = bareiss!(M, bareiss_ops; find_pivot=find_and_record_pivot)
        rank1 = something(rank1, rank3)
        rank2 = something(rank2, rank3)
        (rank1, rank2, rank3, pivots)
    end

    return mm, solvable_variables, do_bareiss!(mm, mm_orig)
end

function alias_eliminate_graph!(graph, var_to_diff, mm_orig::SparseMatrixCLIL)
    # Step 1: Perform bareiss factorization on the adjacency matrix of the linear
    #         subsystem of the system we're interested in.
    #
    # Let `m = the number of linear equations` and `n = the number of
    # variables`.
    #
    # `do_bareiss` conceptually gives us this system:
    # rank1 | [ M₁₁  M₁₂ | M₁₃  M₁₄ ]   [v₁] = [0]
    # rank2 | [ 0    M₂₂ | M₂₃  M₂₄ ] P [v₂] = [0]
    # -------------------|------------------------
    # rank3 | [ 0    0   | M₃₃  M₃₄ ]   [v₃] = [0]
    #         [ 0    0   | 0    0   ]   [v₄] = [0]
    mm, solvable_variables, (rank1, rank2, rank3, pivots) =
        aag_bareiss!(graph, var_to_diff, mm_orig)

    # Step 2: Simplify the system using the Bareiss factorization
    ag = AliasGraph(size(mm, 2))
    for v in setdiff(solvable_variables, @view pivots[1:rank1])
        ag[v] = 0
    end

    # Kind of like the backward substitution, but we don't actually rely on it
    # being lower triangular. We eliminate a variable if there are at most 2
    # variables left after the substitution.
    diff_to_var = invview(var_to_diff)
    function lss!(ei::Integer)
        vi = pivots[ei]
        # the lowest differentiated variable can be eliminated
        islowest = isnothing(diff_to_var[vi])
        locally_structure_simplify!((@view mm[ei, :]), vi, ag, islowest)
    end

    # Step 2.1: Go backwards, collecting eliminated variables and substituting
    #         alias as we go.
    foreach(lss!, reverse(1:rank2))

    # Step 2.2: Sometimes Bareiss can make the equations more complicated.
    #         Go back and check the original matrix. If this happened,
    #         Replace the equation by the one from the original system,
    #         but be sure to also run `lss!` again, since we only ran that
    #         on the Bareiss'd matrix, not the original one.
    reduced = mapreduce(|, 1:rank2; init=false) do ei
        if count_nonzeros(@view mm_orig[ei, :]) < count_nonzeros(@view mm[ei, :])
            mm[ei, :] = @view mm_orig[ei, :]
            return lss!(ei)
        end
        return false
    end

    # Step 2.3: Iterate to convergence.
    #         N.B.: `lss!` modifies the array.
    # TODO: We know exactly what variable we eliminated. Starting over at the
    #       start is wasteful. We can lookup which equations have this variable
    #       using the graph.
    reduced && while any(lss!, 1:rank2); end

    # Step 3: Reflect our update decisions back into the graph
    for (ei, e) in enumerate(mm.nzrows)
        set_neighbors!(graph, e, mm.row_cols[ei])
    end

    return ag, mm
end

iszeroterm(v_types, v) = v_types[v] == 0
isirreducible(v_types, v) = v_types[v] == KEEP
isalias(v_types, v) = v_types[v] > 0 && !isirreducible(v_types, v)
alias(v_types, v) = v_types[v]
negalias(v_types, v) = -v_types[v]

function exactdiv(a::Integer, b::Integer)
    d, r = divrem(a, b)
    @assert r == 0
    return d
end

function locally_structure_simplify!(adj_row, pivot_col, ag, may_eliminate)
    pivot_val = adj_row[pivot_col]
    iszero(pivot_val) && return false

    nirreducible = 0
    alias_candidate = 0

    # N.B.: Assumes that the non-zeros iterator is robust to modification
    # of the underlying array datastructure.
    for (var, val) in pairs(nonzerosmap(adj_row))
        # Go through every variable/coefficient in this row and apply all aliases
        # that we have so far accumulated in `ag`, updating the adj_row as
        # we go along.
        var == pivot_col && continue
        iszero(val) && continue
        alias = get(ag, var, nothing)
        if alias === nothing
            nirreducible += 1
            alias_candidate = val => var
            continue
        end
        (coeff, alias_var) = alias
        # `var = coeff * alias_var`, so we eliminate this var.
        adj_row[var] = 0
        if alias_var != 0
            # val * var = val * (coeff * alias_var) = (val * coeff) * alias_var
            val *= coeff
            # val * var + c * alias_var + ... = (val * coeff + c) * alias_var + ...
            new_coeff = (adj_row[alias_var] += val)
            if alias_var < var
                # If this adds to a coeff that was not previously accounted for,
                # and we've already passed it, make sure to count it here. We
                # need to know if there are at most 2 terms left after this
                # loop.
                #
                # We're relying on `var` being produced in sorted order here.
                nirreducible += 1
                alias_candidate = new_coeff => alias_var
            end
        end
    end

    if may_eliminate && nirreducible <= 1
        # There were only one or two terms left in the equation (including the
        # pivot variable). We can eliminate the pivot variable.
        #
        # Note that when `nirreducible <= 1`, `alias_candidate` is uniquely
        # determined.
        if alias_candidate !== 0
            d, r = divrem(alias_candidate[1], pivot_val)
            if r == 0 && (d == 1 || d == -1)
                alias_candidate = -d => alias_candidate[2]
            else
                return false
            end
        end
        ag[pivot_col] = alias_candidate
        zero!(adj_row)
        return true
    end
    return false
end

swap!(v, i, j) = v[i], v[j] = v[j], v[i]

function getcoeff(vars, coeffs, var)
    for (vj, v) in enumerate(vars)
        v == var && return coeffs[vj]
    end
    return 0
end

"""
$(SIGNATURES)

Use Kahn's algorithm to topologically sort observed equations.

Example:
```julia
julia> @variables t x(t) y(t) z(t) k(t)
(t, x(t), y(t), z(t), k(t))

julia> eqs = [
           x ~ y + z
           z ~ 2
           y ~ 2z + k
       ];

julia> ModelingToolkit.topsort_equations(eqs, [x, y, z, k])
3-element Vector{Equation}:
 Equation(z(t), 2)
 Equation(y(t), k(t) + 2z(t))
 Equation(x(t), y(t) + z(t))
```
"""
function topsort_equations(eqs, states; check=true)
    graph, assigns = observed2graph(eqs, states)
    neqs = length(eqs)
    degrees = zeros(Int, neqs)

    for 𝑠eq in 1:length(eqs); var = assigns[𝑠eq]
        for 𝑑eq in 𝑑neighbors(graph, var)
            # 𝑠eq => 𝑑eq
            degrees[𝑑eq] += 1
        end
    end

    q = Queue{Int}(neqs)
    for (i, d) in enumerate(degrees)
        d == 0 && enqueue!(q, i)
    end

    idx = 0
    ordered_eqs = similar(eqs, 0); sizehint!(ordered_eqs, neqs)
    while !isempty(q)
        𝑠eq = dequeue!(q)
        idx+=1
        push!(ordered_eqs, eqs[𝑠eq])
        var = assigns[𝑠eq]
        for 𝑑eq in 𝑑neighbors(graph, var)
            degree = degrees[𝑑eq] = degrees[𝑑eq] - 1
            degree == 0 && enqueue!(q, 𝑑eq)
        end
    end

    (check && idx != neqs) && throw(ArgumentError("The equations have at least one cycle."))

    return ordered_eqs
end

function observed2graph(eqs, states)
    graph = BipartiteGraph(length(eqs), length(states))
    v2j = Dict(states .=> 1:length(states))

    # `assigns: eq -> var`, `eq` defines `var`
    assigns = similar(eqs, Int)

    for (i, eq) in enumerate(eqs)
        lhs_j = get(v2j, eq.lhs, nothing)
        lhs_j === nothing && throw(ArgumentError("The lhs $(eq.lhs) of $eq, doesn't appear in states."))
        assigns[i] = lhs_j
        vs = vars(eq.rhs)
        for v in vs
            j = get(v2j, v, nothing)
            j !== nothing && add_edge!(graph, i, j)
        end
    end

    return graph, assigns
end

function fixpoint_sub(x, dict)
    y = substitute(x, dict)
    while !isequal(x, y)
        y = x
        x = substitute(y, dict)
    end

    return x
end

function substitute_aliases(eqs, dict)
    sub = Base.Fix2(fixpoint_sub, dict)
    map(eq->eq.lhs ~ sub(eq.rhs), eqs)
end<|MERGE_RESOLUTION|>--- conflicted
+++ resolved
@@ -66,12 +66,7 @@
     @set! sys.eqs = eqs
     @set! sys.states = newstates
     @set! sys.observed = [observed(sys); [lhs ~ rhs for (lhs, rhs) in pairs(subs)]]
-<<<<<<< HEAD
-    return sys
-=======
-    @set! sys.structure = nothing
     return invalidate_cache!(sys)
->>>>>>> 72a3978e
 end
 
 """
